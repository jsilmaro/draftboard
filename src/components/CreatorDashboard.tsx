--- conflicted
+++ resolved
@@ -9,10 +9,7 @@
 import NotificationBell from './NotificationBell';
 import SettingsButton from './SettingsButton';
 import SettingsModal from './SettingsModal';
-<<<<<<< HEAD
-=======
 import Logo from './Logo';
->>>>>>> 2e7e970e
 
 
 
